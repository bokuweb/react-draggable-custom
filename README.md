# React-Draggable [![Build Status](https://travis-ci.org/mzabriskie/react-draggable.svg?branch=master)](https://travis-ci.org/mzabriskie/react-draggable)

A simple component for making elements draggable.

[View the Changelog](CHANGELOG.md)

### Demo

[View Demo](http://mzabriskie.github.io/react-draggable/example/)


### Installing

```bash
$ npm install react-draggable
```

If you aren't using browserify/webpack, a
[UMD version of react-draggable](dist/react-draggable.js) is available. It is updated per-release only.
This bundle is also what is loaded when installing from npm. It expects external `React` and `ReactDOM`.

If you want a UMD version of the latest `master` revision, you can generate it yourself from master by cloning this
repository and running `$ make`. This will create umd dist files in the `dist/` folder.

## Draggable

A `<Draggable>` element wraps an existing element and extends it with new event handlers and styles.
It does not create a wrapper element in the DOM.

Draggable items are moved using CSS Transforms. This allows items to be dragged regardless of their current
positioning (relative, absolute, or static). Elements can also be moved between drags without incident.

If the item you are dragging already has a CSS Transform applied, it will be overwritten by `<Draggable>`. Use
an intermediate wrapper (`<Draggable><span>...</span></Draggable>`) in this case.


### Draggable API

The `<Draggable/>` component transparently adds draggable to whatever element is supplied as `this.props.children`.
**Note**: Only a single element is allowed or an Error will be thrown.

For the `<Draggable/>` component to correctly attach itself to its child, the child element must provide support for the following props:
- `style` is used to give the transform css to the child.
- `className` is used to apply the proper classes to the object being dragged.
- `onMouseDown` is used along with onMouseUp to keep track of dragging state.
- `onMouseUp` is used along with onMouseDown to keep track of dragging state.
- `onTouchStart` is used along with onTouchEnd to keep track of dragging state.
- `onTouchEnd` is used along with onTouchStart to keep track of dragging state.

React.DOM elements support the above six properties by default, so you may use those elements as children without any changes. If you wish to use a React component you created, you might find [this React page](https://facebook.github.io/react/docs/transferring-props.html) helpful.

Props:

<<<<<<< HEAD
**`axis`**: determines which axis the draggable can move. Accepted values:
- `both` allows movement horizontally and vertically (default).
- `x` limits movement to horizontal axis.
- `y` limits movement to vertical axis.

**`handle`**: specifies a selector to be used as the handle that initiates drag.

**`cancel`**: specifies a selector to be used to prevent drag initialization.

**`grid`**: specifies the x and y that dragging should snap to.

**`bounds`**: specifies movement boundaries. Accepted values:
- `parent` restricts movement within the node's offsetParent (nearest node with position relative or absolute), or
- An object with `left, top, right, and bottom` properties. These indicate how far in each direction the draggable can be moved. See [example/index.html](https://github.com/mzabriskie/react-draggable/blob/master/example/index.html) for more on this.

**`start`**: specifies the `x` and `y` that the dragged item should start at. This is generally not necessary to use (you can use absolute or relative positioning of the child directly), but can be helpful for uniformity in your callbacks and with css transforms.

**`moveOnStartChange`**: if true (it defaults false), will move the element if there is a change in `start`. It won't work if the start is changed in the middle of a drag. We set this by default to `false` because it can cause unwanted effects if you are not aware of it.

**`zIndex`**: specifies the zIndex to use while dragging.

**`onStart`**: called when dragging starts.
=======
```js
{
// Called when dragging starts. If `false` is returned from this method,
// dragging will cancel.
// These callbacks are called with the arity
// (event: Event,
//  {
//     position: {left: number, top: number},
//     deltaX: number,
//     deltaY: number
//  }
// )
onStart: Function,

// Called while dragging.
onDrag: Function,

// Called when dragging stops.
onStop: Function,

// Called whenever the user mouses down. Called regardless of handle or
//  disabled status.
onMouseDown: Function,

// Specifies the `x` and `y` that the dragged item should start at.
// This is generally not necessary to use (you can use absolute or relative
// positioning of the child directly), but can be helpful for uniformity in
// your callbacks and with css transforms.
start: {x: number, y: number},

// If true, will not call any drag handlers.
disabled: boolean,

// Specifies a selector to be used to prevent drag initialization.
// Example: '.body'
cancel: string,

// Specifies a selector to be used as the handle that initiates drag.
// Example: '.handle'
handle: string,

// Determines which axis the draggable can move. Accepted values:
// - `both` allows movement horizontally and vertically (default).
// - `x` limits movement to horizontal axis.
// - `y` limits movement to vertical axis.
axis: string,

// Specifies movement boundaries. Accepted values:
// - `parent` restricts movement within the node's offsetParent
//    (nearest node with position relative or absolute), or
// - An object with `left, top, right, and bottom` properties.
//   These indicate how far in each direction the draggable
//   can be moved.
bounds: {left: number, top: number, right: number, bottom: number} | string,

// Specifies the x and y that dragging should snap to.
grid: [number, number],

// Specifies the zIndex to use while dragging.
zIndex: number
}
```
>>>>>>> 23e68a36


Note that sending `className`, `style`, or `transform` as properties will error - set them on the child element
directly.


### Draggable Usage

```js
/** @jsx React.DOM */
var React = require('react'),
	Draggable = require('react-draggable');

var App = React.createClass({
	handleStart: function (event, ui) {
		console.log('Event: ', event);
		console.log('Position: ', ui.position);
	},

	handleDrag: function (event, ui) {
		console.log('Event: ', event);
    console.log('Position: ', ui.position);
	},

	handleStop: function (event, ui) {
		console.log('Event: ', event);
    console.log('Position: ', ui.position);
	},

	render: function () {
		return (
			<Draggable
				axis="x"
				handle=".handle"
				start={{x: 0, y: 0}}
				moveOnStartChange={false}
				grid={[25, 25]}
				zIndex={100}
				onStart={this.handleStart}
				onDrag={this.handleDrag}
				onStop={this.handleStop}>
				<div>
					<div className="handle">Drag from here</div>
					<div>This readme is really dragging on...</div>
				</div>
			</Draggable>
		);
	}
});

React.renderComponent(<App/>, document.body);
```

## <DraggableCore>

For users that require more control, a `<DraggableCore>` element is available. This is useful for more programmatic
usage of the element. See [React-Resizable](https://github.com/STRML/react-resizable) and
[React-Grid-Layout](https://github.com/STRML/react-grid-layout) for some examples of this.

`<DraggableCore>` is a useful building block for other libraries that simply want to abstract browser-specific
quirks and receive callbacks when a user attempts to move an element. It does not set styles or transforms
on itself.

### DraggableCore API

`<DraggableCore>` takes all of the above `<Draggable>` options, with the exception of:

* `axis`
* `bounds`
* `grid`
* `start`
* `zIndex`

Drag callbacks are called with the following parameters:

```js
{
  node: Node
  position:
    {
    	// lastX + deltaX === clientX
      deltaX: number, deltaY: number,
      lastX: number, lastY: number,
      clientX: number, clientY: number
    }
};
```

<<<<<<< HEAD
You **can't** update the `start` position during a drag. See [#94](https://github.com/mzabriskie/react-draggable/issues/94).

## Dragging images

The HTML5 Drag & Drop API can interact strangely with `<Draggable>`, especially on `<img>` tags.

If you want an `<img>` to be draggable, set `<img draggable="false" />`. See the
[corresponding issue](https://github.com/mzabriskie/react-draggable/issues/69).
=======
----
>>>>>>> 23e68a36

### Contributing

- Fork the project
- Run the project in development mode: `$ npm run dev`
- Make changes.
- Add appropriate tests
- `$ npm test`
- If tests don't pass, make them pass.
- Update README with appropriate docs.
- Commit and PR

### Release checklist

- Update CHANGELOG
- `make release-patch`, `make release-minor`, or `make-release-major`
- `make publish`

### License

MIT<|MERGE_RESOLUTION|>--- conflicted
+++ resolved
@@ -51,30 +51,6 @@
 
 Props:
 
-<<<<<<< HEAD
-**`axis`**: determines which axis the draggable can move. Accepted values:
-- `both` allows movement horizontally and vertically (default).
-- `x` limits movement to horizontal axis.
-- `y` limits movement to vertical axis.
-
-**`handle`**: specifies a selector to be used as the handle that initiates drag.
-
-**`cancel`**: specifies a selector to be used to prevent drag initialization.
-
-**`grid`**: specifies the x and y that dragging should snap to.
-
-**`bounds`**: specifies movement boundaries. Accepted values:
-- `parent` restricts movement within the node's offsetParent (nearest node with position relative or absolute), or
-- An object with `left, top, right, and bottom` properties. These indicate how far in each direction the draggable can be moved. See [example/index.html](https://github.com/mzabriskie/react-draggable/blob/master/example/index.html) for more on this.
-
-**`start`**: specifies the `x` and `y` that the dragged item should start at. This is generally not necessary to use (you can use absolute or relative positioning of the child directly), but can be helpful for uniformity in your callbacks and with css transforms.
-
-**`moveOnStartChange`**: if true (it defaults false), will move the element if there is a change in `start`. It won't work if the start is changed in the middle of a drag. We set this by default to `false` because it can cause unwanted effects if you are not aware of it.
-
-**`zIndex`**: specifies the zIndex to use while dragging.
-
-**`onStart`**: called when dragging starts.
-=======
 ```js
 {
 // Called when dragging starts. If `false` is returned from this method,
@@ -137,7 +113,6 @@
 zIndex: number
 }
 ```
->>>>>>> 23e68a36
 
 
 Note that sending `className`, `style`, or `transform` as properties will error - set them on the child element
@@ -226,18 +201,7 @@
 };
 ```
 
-<<<<<<< HEAD
-You **can't** update the `start` position during a drag. See [#94](https://github.com/mzabriskie/react-draggable/issues/94).
-
-## Dragging images
-
-The HTML5 Drag & Drop API can interact strangely with `<Draggable>`, especially on `<img>` tags.
-
-If you want an `<img>` to be draggable, set `<img draggable="false" />`. See the
-[corresponding issue](https://github.com/mzabriskie/react-draggable/issues/69).
-=======
 ----
->>>>>>> 23e68a36
 
 ### Contributing
 
