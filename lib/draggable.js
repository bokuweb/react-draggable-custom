--- conflicted
+++ resolved
@@ -24,41 +24,28 @@
 }
 
 function isFunction(func) {
-    return typeof func === 'function' || Object.prototype.toString.call(func) === '[object Function]'
+  return typeof func === 'function' || Object.prototype.toString.call(func) === '[object Function]'
 }
 
 // @credits https://gist.github.com/rogozhnikoff/a43cfed27c41e4e68cdc
 function findInArray(array, callback) {
-    for (var i = 0, element = array[i], length = array.length; i < length; i++) {
-        if (callback.apply(callback, [element, i, array])) return element;
-    }
+  for (var i = 0, length = array.length, element = null; i < length, element = array[i]; i++) {
+    if (callback.apply(callback, [element, i, array])) return element;
+  }
 }
 
 function matchesSelector(el, selector) {
-<<<<<<< HEAD
-	if (isFunction(el.matches)) {
-		return el.matches(selector);
-	} else if (isFunction(el.webkitMatchesSelector)) {
-		return el.webkitMatchesSelector(selector);
-	} else if (isFunction(el.mozMatchesSelector)) {
-		return el.mozMatchesSelector(selector);
-	} else if (isFunction(el.msMatchesSelector)) {
-		return el.msMatchesSelector(selector);
-	} else if (isFunction(el.oMatchesSelector)) {
-		return el.oMatchesSelector(selector);
-	}
-=======
-    var method = findInArray([
-        'matches',
-        'webkitMatchesSelector',
-        'mozMatchesSelector',
-        'msMatchesSelector',
-        'oMatchesSelector'
-    ], function(method){
-        return isFunction(el[method]);
-    });
-
-    return el[method].call(el, selector);
+  var method = findInArray([
+    'matches',
+    'webkitMatchesSelector',
+    'mozMatchesSelector',
+    'msMatchesSelector',
+    'oMatchesSelector'
+  ], function(method){
+    return isFunction(el[method]);
+  });
+
+  return el[method].call(el, selector);
 }
 
 // @credits: http://stackoverflow.com/questions/4817029/whats-the-best-way-to-detect-a-touch-screen-device-using-javascript/4819886#4819886
@@ -67,38 +54,37 @@
 
 // look ::handleDragStart
 //function isMultiTouch(e) {
-//    return e.touches && Array.isArray(e.touches) && e.touches.length > 1
+//  return e.touches && Array.isArray(e.touches) && e.touches.length > 1
 //}
 
 /**
  * simple abstraction for dragging events names
  * */
 var dragEventFor = (function () {
-    var eventsFor = {
-        touch: {
-            start: 'touchstart',
-            move: 'touchmove',
-            end: 'touchend'
-        },
-        mouse: {
-            start: 'mousedown',
-            move: 'mousemove',
-            end: 'mouseup'
-        }
-    };
-    return eventsFor[isTouchDevice ? 'touch' : 'mouse'];
+  var eventsFor = {
+    touch: {
+      start: 'touchstart',
+      move: 'touchmove',
+      end: 'touchend'
+    },
+    mouse: {
+      start: 'mousedown',
+      move: 'mousemove',
+      end: 'mouseup'
+    }
+  };
+  return eventsFor[isTouchDevice ? 'touch' : 'mouse'];
 })();
 
 /**
  * get {clientX, clientY} positions of control
  * */
 function getControlPosition(e) {
-    var position = !isTouchDevice ? e : e.touches[0];
-    return {
-        clientX: position.clientX,
-        clientY: position.clientY
-    }
->>>>>>> 37a57b4f
+  var position = !isTouchDevice ? e : e.touches[0];
+  return {
+    clientX: position.clientX,
+    clientY: position.clientY
+  }
 }
 
 function addEvent(el, event, handler) {
@@ -347,12 +333,12 @@
 	},
 
 	handleDragStart: function (e) {
-        // todo: write right implementation to prevent multitouch drag
-        // prevent multi-touch events
-        // if (isMultiTouch(e)) {
-        //     this.handleDragEnd.apply(e, arguments);
-        //     return
-        // }
+    // todo: write right implementation to prevent multitouch drag
+    // prevent multi-touch events
+    // if (isMultiTouch(e)) {
+    //     this.handleDragEnd.apply(e, arguments);
+    //     return
+    // }
 
 		// Make it possible to attach event handlers on top of this one
 		this.props.onMouseDown(e);
@@ -365,7 +351,7 @@
 			return;
 		}
 
-        var dragPoint = getControlPosition(e);
+    var dragPoint = getControlPosition(e);
 
 		// Initiate dragging
 		this.setState({
@@ -399,16 +385,16 @@
 		this.props.onStop(e, createUIEvent(this));
 
 		// Remove event handlers
-        removeEvent(window, dragEventFor['move'], this.handleDrag);
-        removeEvent(window, dragEventFor['end'], this.handleDragEnd);
+    removeEvent(window, dragEventFor['move'], this.handleDrag);
+    removeEvent(window, dragEventFor['end'], this.handleDragEnd);
 	},
 
 	handleDrag: function (e) {
-        var dragPoint = getControlPosition(e);
+    var dragPoint = getControlPosition(e);
 
 		// Calculate top and left
-        var clientX = (this.state.startX + (dragPoint.clientX - this.state.offsetX));
-        var clientY = (this.state.startY + (dragPoint.clientY - this.state.offsetY));
+    var clientX = (this.state.startX + (dragPoint.clientX - this.state.offsetX));
+    var clientY = (this.state.startY + (dragPoint.clientY - this.state.offsetY));
 
 		// Snap to grid if prop has been provided
 		if (Array.isArray(this.props.grid)) {
@@ -457,9 +443,9 @@
 
 			onMouseDown: this.handleDragStart,
 			onTouchStart: function(ev){
-                ev.preventDefault(); // prevent for scroll
-                return this.handleDragStart.apply(this, arguments);
-            }.bind(this),
+        ev.preventDefault(); // prevent for scroll
+        return this.handleDragStart.apply(this, arguments);
+      }.bind(this),
 
 			onMouseUp: this.handleDragEnd,
 			onTouchEnd: this.handleDragEnd
